--- conflicted
+++ resolved
@@ -5,11 +5,7 @@
 
 setuptools.setup(
     name="portable-spreadsheet",
-<<<<<<< HEAD
     version="0.2.0",
-=======
-    version="0.1.7",
->>>>>>> fdc92792
     author="David Salac",
     author_email="info@davidsalac.eu",
     description="Simple spreadsheet that keeps tracks of each operation in "
